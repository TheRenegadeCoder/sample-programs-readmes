import setuptools

with open("README.md", "r") as fh:
    long_description = fh.read()

setuptools.setup(
    name="ronbun",
<<<<<<< HEAD
    version="0.7.0",
=======
    version="0.7.1",
>>>>>>> 94b98e63
    author="The Renegade Coder",
    author_email="jeremy.grifski@therenegadecoder.com",
    description="The Sample Programs README Automation Tool",
    long_description=long_description,
    long_description_content_type="text/markdown",
    url="https://github.com/TheRenegadeCoder/sample-programs-readmes",
    packages=setuptools.find_packages(),
    install_requires=[
        "SnakeMD>=2.0.0b1",
        "subete>=0.11"
    ],
    entry_points={
        "console_scripts": [
            'ronbun = ronbun.readme:main'
        ],
    },
    classifiers=(
        "Programming Language :: Python :: 3.9",
        "Operating System :: OS Independent",
        "Development Status :: 5 - Production/Stable",
        "License :: OSI Approved :: MIT License"
    ),
)<|MERGE_RESOLUTION|>--- conflicted
+++ resolved
@@ -5,11 +5,7 @@
 
 setuptools.setup(
     name="ronbun",
-<<<<<<< HEAD
-    version="0.7.0",
-=======
     version="0.7.1",
->>>>>>> 94b98e63
     author="The Renegade Coder",
     author_email="jeremy.grifski@therenegadecoder.com",
     description="The Sample Programs README Automation Tool",
